--- conflicted
+++ resolved
@@ -161,17 +161,10 @@
 		value = value.Elem()
 	}
 
-<<<<<<< HEAD
-	elem := schemaDef.SchemaElement()
-
-	if value.Type().ConvertibleTo(reflect.TypeOf(Time{})) && elem.LogicalType != nil && elem.GetLogicalType().IsSetTIME() {
-		return m.decodeTimeValue(elem, field, value)
-=======
 	if value.Type().ConvertibleTo(reflect.TypeOf(Time{})) {
 		if elem.LogicalType != nil && elem.GetLogicalType().IsSetTIME() {
 			return m.decodeTimeValue(elem, field, value)
 		}
->>>>>>> ae8c8cb0
 	}
 
 	if value.Type().ConvertibleTo(reflect.TypeOf(time.Time{})) {
@@ -242,8 +235,6 @@
 
 func (m *reflectMarshaller) decodeByteSliceOrArray(field interfaces.MarshalElement, value reflect.Value, schemaDef *parquetschema.SchemaDefinition) error {
 	elem := schemaDef.SchemaElement()
-<<<<<<< HEAD
-=======
 	if elem == nil {
 		return nil
 	}
@@ -252,7 +243,6 @@
 		return nil
 	}
 
->>>>>>> ae8c8cb0
 	if elem.LogicalType != nil && elem.GetLogicalType().IsSetUUID() {
 		if value.Len() != 16 {
 			return fmt.Errorf("field is annotated as UUID but length is %d", value.Len())
