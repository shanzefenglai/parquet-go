--- conflicted
+++ resolved
@@ -9,11 +9,7 @@
 jobs:
   build:
     docker:
-<<<<<<< HEAD
-      - image: circleci/golang:1.17
-=======
       - image: circleci/golang:1.17.2
->>>>>>> 344d02f5
     environment:
       PARQUET_COMPATIBILITY_REPO_ROOT: /tmp/parquet-compatibility  
     steps:
